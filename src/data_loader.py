--- conflicted
+++ resolved
@@ -1,3 +1,5 @@
+#/src/data_loader.py 
+
 #/src/data_loader.py 
 
 import pandas as pd
@@ -11,22 +13,8 @@
     A PyTorch Dataset class that handles loading and preprocessing data from JSON files.
     """
 
-<<<<<<< HEAD
     def __init__(self, file_path, tokenizer):
         print(f"Initializing dataset with file: {file_path}")
-=======
-    def __init__(self, file_path):
-        """
-        Initializes the dataset object by reading and preprocessing the JSON data.
-        
-        Parameters:
-            file_path (str or Path): The file path to the JSON file containing the raw data.
-        
-        Raises:
-            ValueError: If there is an error reading or parsing the JSON file.
-            FileNotFoundError: If the JSON file cannot be found at the specified path.
-        """
->>>>>>> 61087694
         try:
             data = pd.read_json(file_path, lines=True)
             print(f"Successfully read {len(data)} rows from {file_path}")
@@ -41,11 +29,6 @@
         self.processed_data = data.apply(lambda row: preprocess_data(row, tokenizer), axis=1, result_type='expand') # Use lambda to pass tokenizer
         print(f"Data preprocessing completed. Processed data size: {len(self.processed_data)}")
 
-<<<<<<< HEAD
-=======
-        # Apply the preprocessing function to each row of the DataFrame
-        self.processed_data = data.apply(preprocess_data, axis=1, result_type='expand')
->>>>>>> 61087694
 
     def __len__(self):
         """Returns the total number of items in the dataset."""
@@ -60,33 +43,15 @@
         item = self.processed_data.iloc[idx]
         # Debugging: Only print for the first few indices
         if idx < 3:  #
+        if idx < 3:  #
             print(f"Item at index {idx}: {item.to_dict()}")
             print(f"Keys at index {idx}: {item.keys().tolist()}")
         return item
 
-<<<<<<< HEAD
 
 def create_dataloaders(data_path, file_names, batch_size, tokenizer, num_workers=0):
     """
     This function is responsible for creating DataLoader instances for datasets.
-=======
-def create_dataloaders(data_path, file_names, batch_size, tokenizer, num_workers=0):
-    """
-    Creates a dictionary of DataLoader objects for each specified JSON file.
-    
-    Parameters:
-        data_path (Path): Path to the directory where data files are stored.
-        file_names (list of str): List of JSON file names to create dataloaders for.
-        batch_size (int): Number of samples to be loaded per batch.
-        tokenizer (PreTrainedTokenizer): The tokenizer used for encoding the text data.
-        num_workers (int): Number of worker threads to use for data loading (default is 0, which means the data will be loaded in the main process).
-    
-    Returns:
-        dict: A dictionary mapping file names to their respective DataLoader.
-    
-    Raises:
-        FileNotFoundError: If a specified file does not exist in the data directory.
->>>>>>> 61087694
     """
     dataloaders = {}
     for file_name in file_names:
@@ -95,7 +60,6 @@
         if not file_path.exists():
             raise FileNotFoundError(f"{file_path} does not exist.")
 
-<<<<<<< HEAD
         # Initialize a custom dataset. This step involves reading the data file and preprocessing it
         # using the tokenizer to make it suitable for model input.
         dataset = CustomJSONDataset(file_path, tokenizer)
@@ -104,13 +68,6 @@
         # transforming, and batching the data, making it ready for training or validation.
         # `collate_fn` is used to specify how a list of samples is combined into a batch.
         # This is especially important because we are dealing with variable-length inputs.
-=======
-        # Create a custom dataset using the JSON file and the preprocess_data function directly
-        dataset = CustomJSONDataset(file_path)
-        # Create a partial function for collate_fn with tokenizer ()
-        collate_fn_with_tokenizer = partial(custom_collate_fn, tokenizer=tokenizer)
-        # Create a DataLoader for batching and loading the dataset
->>>>>>> 61087694
         dataloader = DataLoader(
             dataset, 
             batch_size=batch_size,
@@ -131,4 +88,4 @@
         dataloaders[file_name] = dataloader
         print(f"Dataloader created for {file_name}")
 
-    return dataloaders+    return dataloaders
